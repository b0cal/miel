--- conflicted
+++ resolved
@@ -20,9 +20,5 @@
 tokio = { version = "1.47.1" , features = ["full", "test-util"] }
 chrono = "0.4.41"
 chrono-tz = "0.10.4"
-<<<<<<< HEAD
 tokio-test = "0.4.4"
-=======
-tokio-test = "0.4.4"
-uuid = { version = "1.18.1", features = ["v4"] }
->>>>>>> 0052db78
+uuid = { version = "1.18.1", features = ["v4"] }