<<<<<<< HEAD
use super::protocol_filter::ProtocolFilter;
use crate::configuration::types::{IpFilter, PortFilter};

pub struct ConnectionFilter {
    ip_filter: IpFilter,
    port_filter: PortFilter,
    protocol_filter: ProtocolFilter,
}

impl ConnectionFilter {
    pub fn new() -> Self {
        Self {
            ip_filter: IpFilter::default(),
            port_filter: PortFilter::default(),
            protocol_filter: ProtocolFilter::default(),
        }
    }
}
=======
pub struct ConnectionFilter {}
>>>>>>> 406d38e1
<|MERGE_RESOLUTION|>--- conflicted
+++ resolved
@@ -1,4 +1,3 @@
-<<<<<<< HEAD
 use super::protocol_filter::ProtocolFilter;
 use crate::configuration::types::{IpFilter, PortFilter};
 
@@ -17,6 +16,4 @@
         }
     }
 }
-=======
-pub struct ConnectionFilter {}
->>>>>>> 406d38e1
+pub struct ConnectionFilter {}