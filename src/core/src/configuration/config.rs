--- conflicted
+++ resolved
@@ -34,11 +34,7 @@
     ///
     /// This field contains the configuration for all the services needing to be exposed through
     /// containers
-<<<<<<< HEAD
-    /// It is not exposed as a command-line argument
-=======
     /// It is not exposed as a command-line argument     
->>>>>>> 70f7b990
     ///
     /// Currently uses `#[arg(skip)]` to exclude from command-line parsing
     #[arg(skip)]
@@ -152,11 +148,7 @@
     ///
     /// # Example
     /// ```no_run
-<<<<<<< HEAD
-    /// let config = miel::config::Config::from_file("config.toml".as_ref())
-=======
     /// let config = miel::configuration::config::Config::from_file("config.toml".as_ref())
->>>>>>> 70f7b990
     ///     .expect("Failed to load configuration");
     /// println!("Loaded {} services", config.services.len());
     /// ```
