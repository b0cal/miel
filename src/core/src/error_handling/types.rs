#[derive(Debug)]
pub enum ControllerError {
    Config(ConfigError),
    Network(NetworkError),
    Session(SessionError),
    Container(ContainerError),
    Storage(StorageError),
    Web(WebError),
}

// InvalidFormat and MissingField are not currently used in Config because the crate toml does
// only differentiate between the two in the message returned with the Error, so better to use TomlError(String)
#[derive(Debug)]
pub enum ConfigError {
    InvalidFormat,
    MissingField(String),
    IoError(std::io::Error),
    TomlError(String),
    ServicesEmpty(String),
    NotInRange(String),
    BadIPFormatting(String),
    BadPortsRange(String),
    DirectoryDoesNotExist(String),
}

#[derive(Debug)]
pub enum SessionError {
    CreationFailed,
    ContainerError(ContainerError),
    StorageError(StorageError),
    CaptureError(CaptureError),
}
<<<<<<< HEAD

#[derive(Debug)]
pub enum WebError {
    RequestFailed,
    StartFailed(String),
}

#[derive(Debug)]
pub enum NetworkError {
    ConnectionFailed,
    ServiceDetectionFailed,
    BindFail(std::io::Error),
}

#[derive(Debug)]
pub enum ContainerError {
    RuntimeNotAvailable,
    CreationFailed(String),
    StartFailed(String),
    IoError(std::io::Error),
    ProcessError(String),
    ContainerNotFound(String),
    ConnectionFailed(String),
}

impl std::fmt::Display for ContainerError {
    fn fmt(&self, f: &mut std::fmt::Formatter<'_>) -> std::fmt::Result {
        match self {
            ContainerError::RuntimeNotAvailable => write!(f, "Container runtime is not available"),
            ContainerError::CreationFailed(msg) => write!(f, "Container creation failed: {}", msg),
            ContainerError::StartFailed(msg) => write!(f, "Container start failed: {}", msg),
            ContainerError::IoError(err) => write!(f, "IO error: {}", err),
            ContainerError::ProcessError(msg) => write!(f, "Process error: {}", msg),
            ContainerError::ContainerNotFound(msg) => write!(f, "Container not found: {}", msg),
            ContainerError::ConnectionFailed(msg) => write!(f, "Connection failed: {}", msg),
        }
    }
}

impl std::error::Error for ContainerError {}

impl From<std::io::Error> for ContainerError {
    fn from(err: std::io::Error) -> Self {
        ContainerError::IoError(err)
    }
}

=======

#[derive(Debug)]
pub enum WebError {
    RequestFailed,
    StartFailed(String),
}

#[derive(Debug)]
pub enum NetworkError {
    BindError(std::io::Error),
    ChannelFailed,
    SockError(std::io::Error),
    ConnectionFailed,
    ServiceDetectionFailed,
    BindFail(std::io::Error),
}

#[derive(Debug)]
pub enum ContainerError {
    RuntimeNotAvailable,
    CreationFailed(String),
    StartFailed,
}

>>>>>>> 70f7b990
#[derive(Debug)]
pub enum StorageError {
    ConnectionFailed,
    WriteFailed,
    ReadFailed,
}

#[derive(Debug)]
pub enum CaptureError {
    TcpStreamError(std::io::Error),
    StdioError(std::io::Error),
    StorageError(StorageError),
}<|MERGE_RESOLUTION|>--- conflicted
+++ resolved
@@ -30,20 +30,6 @@
     StorageError(StorageError),
     CaptureError(CaptureError),
 }
-<<<<<<< HEAD
-
-#[derive(Debug)]
-pub enum WebError {
-    RequestFailed,
-    StartFailed(String),
-}
-
-#[derive(Debug)]
-pub enum NetworkError {
-    ConnectionFailed,
-    ServiceDetectionFailed,
-    BindFail(std::io::Error),
-}
 
 #[derive(Debug)]
 pub enum ContainerError {
@@ -56,6 +42,11 @@
     ConnectionFailed(String),
 }
 
+#[derive(Debug)]
+pub enum WebError {
+    RequestFailed,
+    StartFailed(String),
+}
 impl std::fmt::Display for ContainerError {
     fn fmt(&self, f: &mut std::fmt::Formatter<'_>) -> std::fmt::Result {
         match self {
@@ -78,14 +69,6 @@
     }
 }
 
-=======
-
-#[derive(Debug)]
-pub enum WebError {
-    RequestFailed,
-    StartFailed(String),
-}
-
 #[derive(Debug)]
 pub enum NetworkError {
     BindError(std::io::Error),
@@ -96,14 +79,6 @@
     BindFail(std::io::Error),
 }
 
-#[derive(Debug)]
-pub enum ContainerError {
-    RuntimeNotAvailable,
-    CreationFailed(String),
-    StartFailed,
-}
-
->>>>>>> 70f7b990
 #[derive(Debug)]
 pub enum StorageError {
     ConnectionFailed,
