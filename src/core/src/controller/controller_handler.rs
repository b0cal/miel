use crate::configuration::config::Config;
use crate::configuration::{ServiceConfig, StorageBackend};
use crate::container_management::ContainerManager;
use crate::error_handling::types::{ControllerError, SessionError};
use crate::network::{network_listener::NetworkListener, types::SessionRequest};
use crate::session_manager::SessionManager;
use crate::storage::database_storage::DatabaseStorage;
use crate::storage::file_storage::FileStorage;
use crate::storage::storage_trait::Storage;
use crate::web_interface::WebServer;
use log::{error, info};
use std::net::Ipv4Addr;
use std::str::FromStr;
use std::sync::Arc;
use tokio::sync::mpsc;
use tokio::task::JoinHandle;

pub struct Controller {
    // Fields for the Controller struct
    config: Config,
    listener: Option<NetworkListener>,
    session_rx: Option<mpsc::Receiver<SessionRequest>>,
    storage: Arc<dyn Storage + Send + Sync>,
    container_manager: Arc<tokio::sync::Mutex<ContainerManager>>,
    session_manager: SessionManager,
    listener_handle: Option<JoinHandle<()>>,
}

impl Controller {
    pub async fn new(config: Config) -> Result<Self, ControllerError> {
        let container_manager = Arc::new(tokio::sync::Mutex::new(ContainerManager::new().unwrap()));

        // Create storage backend based on configuration
        let storage: Arc<dyn Storage + Send + Sync> = match config.storage_backend {
            StorageBackend::Database => {
                info!("Initializing Database storage backend");
                Arc::new(
                    DatabaseStorage::from_config_path(&config.storage_path)
                        .await
                        .map_err(ControllerError::StorageError)?,
                )
            }
            StorageBackend::FileSystem => {
                info!("Initializing FileSystem storage backend");
                Arc::new(
                    FileStorage::from_config_path(&config.storage_path)
                        .map_err(ControllerError::StorageError)?,
                )
            }
        };

        if config.web_ui_enabled {
            let ws = WebServer::new(storage.clone());
            tokio::spawn(async move {
                let _ = ws.start(config.web_ui_port).await;
            });
        }

        let session_manager = SessionManager::new(
            container_manager.clone(),
            storage.clone(),
            config.max_sessions,
        );

        Ok(Self {
            config,
            listener: None,
            session_rx: None,
            listener_handle: None,
            container_manager,
            session_manager,
            storage,
        })
    }

    pub async fn run(
        &mut self,
        mut shutdown_rx: tokio::sync::broadcast::Receiver<()>,
    ) -> Result<(), ControllerError> {
        let (tx, rx) = mpsc::channel(100);
        self.session_rx = Some(rx);

        self.listener = Some(NetworkListener::new(tx));

        info!("Binding services in service detector...");

        let _ = self.listener.as_mut().unwrap().bind_services(self.config.services.as_slice()).map_err(|e| {
            error!("Calling bind_services() from Controller not working, returned with error: {:?}", e);
            e
        });

        info!("Services bound correctly in service detector");

        let ip_addr = Ipv4Addr::from_str(self.config.bind_address.as_str())
            .map_err(|e| e.to_string())
            .unwrap();

        let copy = self.listener.as_mut().unwrap().extract_for_listening();

        let handle = tokio::spawn(async move {
            if let Err(e) = NetworkListener::start_listening(copy, ip_addr).await {
                error!("NetworkListener failed: {:?}", e);
            }
        });

        self.listener_handle = Some(handle);

        loop {
            tokio::select! {
                session_request = self.session_rx.as_mut().unwrap().recv() => {
                    match session_request {
                        Some(request) => {
                            if let Err(e) = self.handle_session_request(request).await {
                                error!("Session handling failed: {:?}", e);
                            }
                        }
                        None => {
                            info!("Session channel closed, stopping controller");
                            break;
                        }
                    }
                }

                _ = shutdown_rx.recv() => {
                        info!("Shutdown signal received in controller, stopping gracefully");
                        break;
                    }
            }
        }

        info!("Controller initiating graceful shutdown...");
        self.shutdown().await?;
        Ok(())
    }

    pub async fn shutdown(&mut self) -> Result<(), ControllerError> {
        info!("Starting Controller shutdown...");

        // First, shutdown all active sessions and save them to database
        if let Err(e) = self.session_manager.shutdown_all_sessions().await {
            error!("Failed to shutdown sessions gracefully: {:?}", e);
        }

        if let Some(listener) = &mut self.listener {
            if let Err(e) = listener.shutdown().await {
                error!("Failed to shutdown NetworkListener gracefully: {:?}", e);
            }
        }

        if let Some(handle) = self.listener_handle.take() {
            info!("Aborting network listener task...");
            handle.abort();

            match handle.await {
                Ok(()) => info!("Network listener task terminated cleanly"),
                Err(e) if e.is_cancelled() => info!("Network listener task was cancelled"),
                Err(e) => error!("Network listener task terminated with error: {:?}", e),
            }
        }

        if let Some(session_rx) = self.session_rx.take() {
            drop(session_rx);
            info!("Session receiver channel closed");
        }

        self.listener = None;

        info!("Controller shutdown completed");
        Ok(())
    }

    async fn handle_session_request(
        &mut self,
        request: SessionRequest,
    ) -> Result<(), SessionError> {
        info!("Session request received from {}", request.client_addr);
        info!("Service detected as: {:?}", request.service_name);

        // Clone the config to avoid holding a reference to self
        let service = self
            .find_config_for_service(&request.service_name)
            .cloned()
            .unwrap();

        // Handle the session and trigger capture lifecycle
        self.session_manager
            .handle_session(request, &service)
            .await?;

        info!("Session handling completed with capture lifecycle initialized");
        Ok(())
    }

    /// Manually trigger capture finalization for a specific session
    pub async fn finalize_session_capture(
        &mut self,
        session_id: &uuid::Uuid,
    ) -> Result<(), SessionError> {
        self.session_manager
            .finalize_session_capture(session_id)
            .await
    }

    /// Manually end a session and finalize its capture
    pub async fn end_session(&mut self, session_id: &uuid::Uuid) -> Result<(), SessionError> {
        self.session_manager.end_session(session_id).await
    }

    /// Get session statistics including capture information
    pub fn get_session_stats(
        &self,
        session_id: &uuid::Uuid,
    ) -> Option<(crate::SessionStatus, u64, chrono::Duration)> {
        self.session_manager.get_session_stats(session_id)
    }

    /// Trigger stdio capture for a specific session
    pub async fn trigger_stdio_capture(
        &mut self,
        session_id: &uuid::Uuid,
    ) -> Result<(), SessionError> {
        self.session_manager.trigger_stdio_capture(session_id).await
    }

    /// Called when a connection drops or times out to ensure proper capture finalization
    pub async fn on_session_end(&mut self, session_id: &uuid::Uuid) -> Result<(), SessionError> {
        info!("Finalizing session {} due to connection end", session_id);
        self.finalize_session_capture(session_id).await
    }

    /// Called periodically to clean up expired sessions and finalize their captures
    pub async fn cleanup_and_finalize_expired_sessions(&mut self) -> Result<(), SessionError> {
        info!("Running periodic session cleanup and capture finalization");
        self.cleanup_expired_sessions().await
    }

    /// Get access to the storage backend for direct database operations
    pub fn get_storage(&self) -> Arc<dyn Storage + Send + Sync> {
        self.storage.clone()
    }

    /// Get access to the container manager for direct container operations
    pub fn get_container_manager(&self) -> Arc<tokio::sync::Mutex<ContainerManager>> {
        self.container_manager.clone()
    }

    /// Get all sessions using optional filtering
    pub fn get_sessions(
        &self,
        filter: Option<crate::storage::types::SessionFilter>,
    ) -> Result<Vec<crate::session::Session>, crate::error_handling::types::StorageError> {
        self.storage.get_sessions(filter)
    }

    /// Cleanup expired sessions manually
    pub async fn cleanup_expired_sessions(&mut self) -> Result<(), SessionError> {
        self.session_manager.cleanup_expired_sessions().await;
        Ok(())
    }

    fn find_config_for_service(&self, service_name: &str) -> Option<&ServiceConfig> {
        self.config.services.iter().find(|s| s.name == service_name)
    }

    #[cfg(test)]
    async fn new_for_test(config: Config) -> Result<Self, ControllerError> {
        use crate::storage::file_storage::FileStorage;
        use tempfile::TempDir;

        // Create a temporary directory for test storage
        let temp_dir = TempDir::new().map_err(|_| {
            ControllerError::StorageError(crate::error_handling::types::StorageError::WriteFailed)
        })?;
        let temp_path = temp_dir.path().to_path_buf();
        // Leak the temp dir to keep it alive for the test duration
        std::mem::forget(temp_dir);

        // Use file storage for tests to avoid database complexity
        let storage: Arc<dyn Storage + Send + Sync> =
<<<<<<< HEAD
<<<<<<< HEAD
            Arc::new(FileStorage::new(temp_path).map_err(ControllerError::Storage)?);
=======
            Arc::new(FileStorage::new(temp_path).map_err(|e| ControllerError::StorageError(e))?);
>>>>>>> dev
=======
            Arc::new(FileStorage::new(temp_path).map_err(|e| ControllerError::StorageError(e))?);
>>>>>>> e04da764

        // Create a mock container manager that doesn't require root privileges
        let container_manager = Arc::new(tokio::sync::Mutex::new(ContainerManager::new_mock()));

        let session_manager = SessionManager::new(
            container_manager.clone(),
            storage.clone(),
            config.max_sessions,
        );

        Ok(Self {
            config,
            listener: None,
            session_rx: None,
            listener_handle: None,
            container_manager,
            session_manager,
            storage,
        })
    }
}

#[cfg(test)]
mod tests {
    use super::*;
    use crate::configuration::config::Config;
    use crate::configuration::types::Protocol;
    use log::debug;
    use std::time::Duration;
    use tokio::io::AsyncReadExt;
    use tokio::net::TcpStream;
    use tokio::time;

    async fn get_free_port() -> u16 {
        let listener = tokio::net::TcpListener::bind((std::net::Ipv4Addr::LOCALHOST, 0))
            .await
            .expect("bind 0");
        let port = listener.local_addr().unwrap().port();
        drop(listener);
        port
    }

    async fn create_http_test_config() -> Config {
        let free_port = get_free_port().await;
        Config {
            bind_address: "127.0.0.1".to_string(),
            services: vec![ServiceConfig {
                name: "http".to_string(),
                port: free_port,
                protocol: Protocol::TCP,
                header_patterns: vec!["GET".to_string(), "POST".to_string()],
                banner_response: Some("HTTP/1.1 200 OK\r\n\r\n".to_string()),
                ..ServiceConfig::default()
            }],
            ..Default::default()
        }
    }

    async fn wait_for_service_ready(port: u16, timeout: Duration) -> bool {
        let start = std::time::Instant::now();

        while start.elapsed() < timeout {
            match TcpStream::connect(format!("127.0.0.1:{}", port)).await {
                Ok(stream) => {
                    debug!("Successfully connected to NetworkListener on port {}", port);
                    drop(stream);
                    return true;
                }
                Err(e) => {
                    debug!("Connection attempt failed: {:?}", e);
                    time::sleep(Duration::from_millis(100)).await;
                }
            }
        }
        debug!("Port {} failed to become ready within {:?}", port, timeout);
        false
    }

    async fn simulate_http_client(
        port: u16,
    ) -> Result<String, Box<dyn std::error::Error + Send + Sync>> {
        debug!("Simulating HTTP client connection to port {}", port);

        let mut stream = TcpStream::connect(format!("127.0.0.1:{}", port)).await?;
        debug!("Successfully connected to port {}", port);

        let http_request = "GET / HTTP/1.1\r\nHost: localhost\r\nConnection: close\r\n\r\n";
        debug!("Sending HTTP request: {:?}", http_request);

        let mut response = Vec::new();
        let mut buffer = [0; 124];

        match time::timeout(Duration::from_millis(1000), stream.read(&mut buffer)).await {
            Ok(Ok(bytes_read)) if bytes_read > 0 => {
                response.extend_from_slice(&buffer[..bytes_read]);
                debug!("Received {} bytes in response", bytes_read);
                Ok(String::from_utf8_lossy(&response).to_string())
            }
            Ok(Ok(_)) => {
                debug!("Connection established but no immediate response");
                Ok("No response".to_string())
            }
            Ok(Err(e)) => {
                debug!("Error reading response: {:?}", e);
                Err(Box::new(e))
            }
            Err(_) => {
                debug!("Response timeout - connection was handled but no immediate response");
                Ok("Timeout but connection handled".to_string())
            }
        }
    }

    #[tokio::test]
    async fn test_controller_flow_from_network_listener_to_session_request() {
        let _ = env_logger::builder()
            .filter_level(log::LevelFilter::Debug)
            .is_test(true)
            .try_init();
        debug!("=== Starting Complete Controller Flow Test ===");

        let config = create_http_test_config().await;
        let port = config.services[0].port;
        debug!(
            "Created test config with NetworkListener binding to port {}",
            port
        );

        let mut controller = Controller::new_for_test(config).await.unwrap();
        debug!("Controller initialized");

        debug!("Starting controller...");
        let (tx, rx) = tokio::sync::broadcast::channel(1);
        let controller_task = tokio::spawn(async move {
            debug!("Controller.run() is starting...");
            let _ = controller.run(rx).await;
            debug!("Controller.run() has ended");
        });

        debug!(
            "Waiting for NetworkListener to bind and start listening on port {} ...",
            port
        );
        let ready = wait_for_service_ready(port, Duration::from_secs(10)).await;
        assert!(ready, "HTTP service should be ready within 10 seconds");
        debug!("NetworkListener is ready and accepting connections");

        time::sleep(Duration::from_millis(200)).await;

        debug!("Simulating HTTP client connection...");
        let response_result = simulate_http_client(port).await;

        match response_result {
            Ok(response) => {
                debug!("HTTP client simulation completed Successfully");
                debug!("Response received: {}", response);
            }
            Err(e) => {
                debug!("HTTP client simulation error: {:?}", e);
            }
        }

        debug!("Allowing time for session request processing...");
        time::sleep(Duration::from_millis(500)).await;

        assert!(
            !controller_task.is_finished(),
            "Controller should still be running and processing sessions"
        );
        debug!("Controller is still running and processing sessions");

        debug!("Cleaning up controller task...");
        let _ = tx.send(());

        let _ = controller_task.await;
        debug!("=== Complete Controller Flow Test Finished ===");
    }
}<|MERGE_RESOLUTION|>--- conflicted
+++ resolved
@@ -277,15 +277,7 @@
 
         // Use file storage for tests to avoid database complexity
         let storage: Arc<dyn Storage + Send + Sync> =
-<<<<<<< HEAD
-<<<<<<< HEAD
-            Arc::new(FileStorage::new(temp_path).map_err(ControllerError::Storage)?);
-=======
             Arc::new(FileStorage::new(temp_path).map_err(|e| ControllerError::StorageError(e))?);
->>>>>>> dev
-=======
-            Arc::new(FileStorage::new(temp_path).map_err(|e| ControllerError::StorageError(e))?);
->>>>>>> e04da764
 
         // Create a mock container manager that doesn't require root privileges
         let container_manager = Arc::new(tokio::sync::Mutex::new(ContainerManager::new_mock()));
