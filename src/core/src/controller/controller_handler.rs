--- conflicted
+++ resolved
@@ -12,9 +12,6 @@
     session_rx: Option<mpsc::Receiver<SessionRequest>>,
 }
 
-<<<<<<< HEAD
-impl Controller {}
-=======
 impl Controller {
     pub fn new(config: Config) -> Result<Self, ControllerError> {
         Ok(Self {
@@ -196,5 +193,4 @@
 
         debug!("=== Complete Controller Flow Test Finished ===");
     }
-}
->>>>>>> 70f7b990
+}