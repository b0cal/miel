--- conflicted
+++ resolved
@@ -11,34 +11,6 @@
 
 ## 🍯 About
 
-<<<<<<< HEAD
-**miel is a modular honeypot adapting to attackers interactions**
-
-- Expose voluntarily vulnerable services to analyze attackers behavior
-- Let miel adapt to the attacker's request to serve him with the right service
-- Simply add new services with configuration files
-- Link a database to store paquet trace, shell interactions, metadata, etc.
-- Ships with pre-filled ssh and http configuration files
-
-### Why?
-Honeypots can be used in two situations. First to deceive attackers and avoid real infrastructure to be compromised. Secondly to intercept and retain attacker's connections in a MiTM way in order to analyze and collect interactions, IoC or payloads. 
-
-Today's available solutions allow to either masquerade one service at a time or deploy multiple honeypots, each one masquerading one service, upon completing a full scan of the real infrastructure to detect which systems are present and need to be secured.
-
-***miel*** seeks to deliver a chameleon research honeypot. One capable of serving the corresponding service that matches the attacker's expectations, providing richer interaction data for analysis.
-
-### How?
-
-- Rust🦀 guarantees us memory safety without performance cost 
-- [tokio🗼](https://tokio.rs/) asynchronous runtime performs efficient async I/O, supports large amount of protocols and has built-in security features such as robust timeout handling preventing resource exhaustion
-- [systemd-nspawn](https://wiki.archlinux.org/title/Systemd-nspawn) handles the containerization of the services
-
-> These are the main components used in the project, for a more exhaustive list, see the [architecture](/doc/research/architecture.md#rust-libraries) description
-
-## Contributing
-
-Please see CONTRIBUTING tab
-=======
 **`miel` is a modular honeypot software that adapts to attackers interactions.**
 
 - Expose voluntarily vulnerable services to analyze attackers behavior.
@@ -78,5 +50,4 @@
 
 ## Contributing
 
-Please see [CONTRIBUTING](https://github.com/b0cal/miel/contributing) tab.
->>>>>>> b6ec273d
+Please see [CONTRIBUTING](https://github.com/b0cal/miel/contributing) tab.