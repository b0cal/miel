--- conflicted
+++ resolved
@@ -1,16 +1,13 @@
-<div align="center">
-<<<<<<< HEAD
-  <pre>
-                    ███           ████ 
-                  ░░░           ░░███ 
-  █████████████   ████   ██████  ░███ 
-  ░░███░░███░░███ ░░███  ███░░███ ░███ 
-  ░███ ░███ ░███  ░███ ░███████  ░███ 
-  ░███ ░███ ░███  ░███ ░███░░░   ░███ 
-  █████░███ █████ █████░░██████  █████
-  ░░░░░ ░░░ ░░░░░ ░░░░░  ░░░░░░  ░░░░░ 
-  </pre>
-</div>
+<pre>
+                  ███           ████ 
+                 ░░░           ░░███ 
+ █████████████   ████   ██████  ░███ 
+░░███░░███░░███ ░░███  ███░░███ ░███ 
+ ░███ ░███ ░███  ░███ ░███████  ░███ 
+ ░███ ░███ ░███  ░███ ░███░░░   ░███ 
+ █████░███ █████ █████░░██████  █████
+░░░░░ ░░░ ░░░░░ ░░░░░  ░░░░░░  ░░░░░ 
+</pre>
 
 <img src="logo.png" width="100" alt="Miel Logo" align="left" style="margin-right: 20px; margin-bottom: 10px;">
 
@@ -23,30 +20,4 @@
 
 ***miel*** seeks to deliver a chameleon research honeypot. One capable of serving the corresponding service that matches the attacker's expectations, providing richer interaction data for analysis.
 
----
-=======
-  <img src="logo.png" width=200>
-</div>
-
-<pre>
-                  ███           ████ 
-                 ░░░           ░░███ 
- █████████████   ████   ██████  ░███ 
-░░███░░███░░███ ░░███  ███░░███ ░███ 
- ░███ ░███ ░███  ░███ ░███████  ░███ 
- ░███ ░███ ░███  ░███ ░███░░░   ░███ 
- █████░███ █████ █████░░██████  █████
-░░░░░ ░░░ ░░░░░ ░░░░░  ░░░░░░  ░░░░░ 
-</pre>
----
-
-A modular honeypot adapting to attackers interactions
-
-Honeypots can be used in two situations. First to deceive attackers and avoid real infrastructure to be compromised. Secondly to intercept and retain attacker's connections in a MiTM way in order to analyze and collect interactions, IoC or payloads. Today's available solutions allow to either masquerade one service at a time or deploy multiple honeypots, each one masquerading one service, upon completing a full scan of the real infrastructure to detect which systems are present and need to be secured. 
-
-***miel*** seeks to deliver a chameleon research honeypot. One capable of serving the corresponding service that matches the attacker's expectations, providing richer interaction data for analysis.
-
-
-
-
->>>>>>> 84838f61
+---