--- conflicted
+++ resolved
@@ -28,16 +28,6 @@
 
 ## Workflows Overview
 
-<<<<<<< HEAD
-The CI/CD pipeline is implemented in a single workflow file:
-
-- **`.github/workflows/ci.yml`** (CI workflow): lint, format, static analysis,
-  tests, builds, and releases. Triggered on pull requests and pushes to `main`
-  and `dev` branches, with special handling for version tags. This workflow does
-  **NOT** run on changes to documentation files only (`/doc` directory).
-
-### Workflow Structure
-=======
 The CI/CD pipeline is implemented using four workflow files:
 
 - **`.github/workflows/ci.yml`** (CI workflow): Lint, format, static analysis,
@@ -57,7 +47,6 @@
 ### Workflow Structure
 
 #### CI Workflow (`ci.yml`)
->>>>>>> 0052db78
 
 1. **Code quality and audit**
    - Run linting and formatting checks for Rust, JavaScript, and Markdown.
@@ -72,21 +61,8 @@
    - Embed webUI assets into the Rust core binary.
    - Produce a single self-contained binary for validation.
    - Upload built binaries as a GitHub Actions artifact.
-<<<<<<< HEAD
-4. **Release** (conditional)
-   - Only runs on tagged pushes to the `main` branch:
-     - Downloads the built binary artifact
-     - Publishes the binary to GitHub Releases under the corresponding version
-       tag
-
-### Release Process
-
-The release process is triggered by **Git tags** following the semantic
-versioning convention:
-=======
 
 #### CD Workflow (`cd.yml`)
->>>>>>> 0052db78
 
 - Triggered after a successful CI workflow run on the `main` branch or via
   manual dispatch.
@@ -94,12 +70,6 @@
   (MAJOR.MINOR.PATCH).
 - If valid, proceeds with release steps (publishing binaries, etc.).
 
-<<<<<<< HEAD
-Tags are used to:
-
-- Automatically trigger the release process
-- Version published binaries on GitHub Releases
-=======
 #### Docs Workflow (`docs.yml`)
 
 - Triggered after CI completes on `main`, on PRs/pushes that touch `docs/` or
@@ -121,7 +91,6 @@
 versioning (MAJOR.MINOR.PATCH). If valid, it proceeds with the release steps,
 such as publishing binaries to GitHub Releases under the corresponding version
 tag.
->>>>>>> 0052db78
 
 ## Local Testing
 
